import os
import re
import time
import warnings
from xml.sax.handler import feature_external_pes

import gpflow
import matplotlib.pyplot as plt
import numpy as np
import pandas as pd
import psutil
import ray
import seaborn as sns
import tensorflow as tf
from gpflow.utilities import set_trainable
from joblib import Parallel, delayed
<<<<<<< HEAD
import matplotlib
=======
from matplotlib import scale
from ray.experimental import tqdm_ray
>>>>>>> d539701f

# from tensorflow_probability import distributions as tfd
from tqdm import tqdm

from .kernels import Categorical, Lin

# from .likelihoods import ZeroInflatedNegativeBinomial
from .model_classes import PSVGP
from .predictions import gp_predict_fun, pred_kernel_parts
from .regularization import full_kernel_build
from .utilities import (
    ParallelTqdm,
    calc_bic,
    calc_deviance_explained_components,
    calc_rsquare,
    check_if_model_exists,
    convert_data_to_tensors,
    print_kernel_names,
    replace_kernel_variables,
    run_ray_process,
    tqdm_joblib,
)

os.environ["TF_CPP_MIN_LOG_LEVEL"] = "2"
f64 = gpflow.utilities.to_default_float


class GPSearch:
    """Gaussian process model search class.

    Parameters
    ----------
    X : pandas.DataFrame
        Design dataframe including covariates of interest to make up kernel

    Y : pandas.DataFrame
        Output dataframe, each column is one output vector

    unit_col : str
        Unit column name in X

    categorical_vars : list of str
        List of column names in X that represent categorical variables

    outcome_likelihood: str
        Likelihood distribution of Y variables. Only accepts one string and
        currently only supports 'gaussian', 'bernoulli',
        or 'poisson' (experimental)

    Attributes
    ----------
    """

    def __init__(
        self,
        X,
        Y,
        unit_col=None,
        standardize_X=True,
        Y_transform=None,
        categorical_vars=[],
        outcome_likelihood="gaussian",
    ):
        X = X.copy()

        # Check input types
        if not isinstance(X, pd.DataFrame):
            raise TypeError("X is not a Pandas DataFrame")
        if not isinstance(Y, pd.DataFrame):
            raise TypeError("Y is not a Pandas DataFrame")

        # Add unit col to categorical variables if it isn't specified
        if unit_col is not None and unit_col not in categorical_vars:
            categorical_vars += [unit_col]

        # Transform any categorical columns to integers
        self.categorical_dict = {}

        for c in categorical_vars:
            if X[c].dtype in ["object", "string"]:
                print(f"Converting {c} to numeric")
                factor_out = pd.factorize(X[c])
                self.categorical_dict[c] = factor_out
                X.loc[:, c] = factor_out[0]
                X = X.astype({c: float})

        # Make sure all resulting columns are the same type
        float_match = X.columns.isin(X.select_dtypes(include=[float]).columns)
        if sum(float_match) != len(X.columns):
            try:
                X = X.astype(float)
            except:
                raise TypeError(
                    "X columns must all be float type."
                    f" Cast {X.columns[~float_match]} to float."
                    " Perhaps use pandas.factorize() and"
                    " pandas.DataFrame.astype()."
                )
        float_match = Y.columns.isin(Y.select_dtypes(include=[float]).columns)
        if sum(float_match) != len(Y.columns):
            try:
                Y = Y.astype(float)
            except:
                raise TypeError(
                    "Y columns must all be float type."
                    f" Cast {Y.columns[~float_match]} to float."
                    " Perhaps use pandas.factorize() and"
                    " pandas.DataFrame.astype()."
                )

        # Make sure there is no missing data
        assert (
            X.isna().sum().sum() == 0
        ), "NAs in X, waveome cannot currently handle missing values!"
        assert (
            Y.isna().sum().sum() == 0
        ), "NAs in Y, waveome cannot currently handle missing values!"

        # Load up attributes
        self.X = X.copy()
        self.Y = Y.copy()
        self.feat_names = X.columns.tolist()
        self.out_names = Y.columns.tolist()
        self.cat_idx = [self.feat_names.index(x) for x in categorical_vars]
        if unit_col is not None:
            self.unit_idx = self.feat_names.index(unit_col)
        else:
            self.unit_idx = None
        self.likelihood = outcome_likelihood

        # Pull off continuous column indexes
        self.cont_idx = np.where(
            ~np.in1d(np.arange(X.shape[1]), self.cat_idx)
        )[0].tolist()

        # Standardize continuous X columns
        if standardize_X:
            self.X_means = self.X.iloc[:, self.cont_idx].mean(axis=0)
            self.X_stds = self.X.iloc[:, self.cont_idx].std(axis=0)
            self.X_original = self.X.copy()
            # self.X.iloc[:, np.array(self.cont_idx, dtype="float")] = (
            #     (
            #         self.X.iloc[:, self.cont_idx] - self.X_means
            #     ) / self.X_stds
            # ).astype(float)
            for c in self.cont_idx:
                cont_feat_name = self.feat_names[c]
                self.X[cont_feat_name] = (
                    self.X[cont_feat_name] - self.X_means[cont_feat_name]
                ) / self.X_stds[cont_feat_name]

        # Transform Y columns
        # It might only be useful for some likelihoods
        if Y_transform == "standardize":
            if self.likelihood != "gaussian":
                warnings.warn(
                    "Standardizing Y without a gaussian likelihood is"
                    " not advised! Maybe Y_transform='scale' is better?"
                )
            self.Y_means = self.Y.mean(axis=0)
            self.Y_stds = self.Y.std(axis=0)
            self.Y_original = self.Y.copy()
            self.Y = (self.Y - self.Y_means) / self.Y_stds
        elif Y_transform == "scale":
            if self.likelihood in ["binomial", "bernoulli"]:
                warnings.warn(
                    f"Scaling Y with {outcome_likelihood} is"
                    " not advised! Maybe pass as-is with Y_transform=None"
                    " is better?"
                )
            self.Y_stds = self.Y.std(axis=0)
            self.Y_original = self.Y.copy()
            self.Y = self.Y / self.Y_stds
        
        elif Y_transform is None and self.likelihood == "negativebinomial":
            self.Y_stds = self.Y.std(axis=0)

    def penalized_optimization(
        self,
        full_kernel=None,
        num_jobs=-1,
        verbose=False,
        mean_function=gpflow.mean_functions.Constant(),
        kernel_options={
            "second_order_numeric": False,
            "kerns": [
                gpflow.kernels.SquaredExponential(),
                gpflow.kernels.Matern12(),
                Lin(),
                gpflow.kernels.Periodic(gpflow.kernels.SquaredExponential())
            ],
        },
        penalization_factor=1.,
        num_restart=1,
        sparse_options={"num_inducing_points": 100},
        variational_options={},
        optimization_options={},
        random_seed=None,
    ):
        # Set model selection type
        self.model_selection_type = "penalized"

        # Set seed if requested
        if random_seed is not None:
            np.random.seed(random_seed)

        # If kernel is none then build out full kernel set
        if full_kernel is None:
            full_kernel, full_kernel_name = full_kernel_build(
                cat_vars=self.cat_idx,
                num_vars=self.cont_idx,
                var_names=self.feat_names,
                return_sum=True,
                **kernel_options,
            )
        else:
            full_kernel = gpflow.utilities.deepcopy(full_kernel)

        # Add likelihood information
        variational_options["likelihood"] = self.likelihood

        def model_build_steps(
                self_X,
                self_Y,
                self_likelihood,
                self_Y_stds,
                feat,
                tqdm_bar
        ):

            # Add scale if negative binomial
            if (self_likelihood == "negativebinomial" and
                    self_Y_stds is not None):
                variational_options["scale_value"] = self_Y_stds[feat] 

            # Specify model
            mod = PSVGP(
                X=self_X.to_numpy(),
                Y=self_Y[feat].to_numpy().reshape(-1, 1),
                mean_function=gpflow.utilities.deepcopy(mean_function),
                kernel=gpflow.utilities.deepcopy(full_kernel),
                verbose=verbose,
                penalized_options={
                    "penalization_factor": penalization_factor
                },
                sparse_options=sparse_options,
                variational_options=variational_options,
            )

            # Random restarts to find optimal parameters
            mod.random_restart_optimize(
                data=convert_data_to_tensors(
                    self_X.to_numpy(),
                    self_Y[feat].to_numpy().reshape(-1, 1)
                ),
                num_restart=num_restart,
                randomize_kwargs={"random_seed": random_seed},
                optimize_kwargs=optimization_options,
            )

            # Clean up final model
            mod.cut_kernel_components(
                data=convert_data_to_tensors(self_X, self_Y)
            )

            # TODO: Prune kernel (specifically interactions)

            mod.update_kernel_name()
            mod.get_variance_explained(
                data=convert_data_to_tensors(
                    self_X.to_numpy(),
                    self_Y[feat].to_numpy().reshape(-1, 1)
                )
            )

            # Increment progress bar
            tqdm_bar.update.remote(1)

            return mod

        # # Joblib parallel for model building
        # out = ParallelTqdm(
        #     desc="Penalized optimization (no search)",
        #     total_tasks=len(self.out_names),
        #     n_jobs=num_jobs,
        #     backend="loky"
        # )([
        #     delayed(model_build_steps)(
        #         self.X,
        #         self.Y,
        #         self.likelihood,
        #         self.Y_stds,
        #         feat
        #     ) for feat in self.out_names
        # ])
        
        # Loop to build models on Ray cluster
        self.models = {}

        # Make sublists of outcomes
        if num_jobs == -1:
            num_processes = None
            num_feats_per_round = 5 * psutil.cpu_count()
        else:
            num_processes = num_jobs
            num_feats_per_round = 5 * num_processes

        grouped_feat_list = [
            self.out_names[x:x+num_feats_per_round]
            for x in range(0, len(self.out_names), num_feats_per_round)
        ]

        # Set up ray tqdm tracker
        remote_tqdm = ray.remote(tqdm_ray.tqdm)

        print(f"Building {len(self.out_names)} models...")
        start_time = time.time()
        c = 0
        num_feats = len(self.out_names)
        for i in grouped_feat_list:
            # Initialize ray
            try:
                ray.init(
                    num_cpus=num_processes,
                    include_dashboard=False,
                    configure_logging=False
                )
            except RuntimeError:
                ray.shutdown()
                ray.init(
                    num_cpus=num_processes,
                    include_dashboard=False,
                    configure_logging=False
                )


            # Put main information in shared data store
            # self_ref = ray.put(self)
            self_X = ray.put(self.X)
            self_Y = ray.put(self.Y)
            self_likelihood = ray.put(self.likelihood)
            if hasattr(self, "Y_stds"):
                self_Y_stds = ray.put(self.Y_stds)
            else:
                self_Y_stds = ray.put(None)

            # Load function
            model_build_steps_remote = ray.remote(model_build_steps)

            # Create progress bar
            bar = remote_tqdm.remote(total=len(i))

            # Retrieve models
            out = ray.get([
                model_build_steps_remote.remote(
                    self_X,
                    self_Y,
                    self_likelihood,
                    self_Y_stds,
                    feat,
                    bar
                )
                for feat in i  # self.out_names
            ])

            # Add models to dictionary
            for m, feat in zip(out, i):
                self.models[feat] = m

            # Close progress bar
            bar.close.remote()

            ray.shutdown()

            # Add number of finished models
            c += len(i)

            # Print output
            # if c % 10 == 0 and c > 0:
            prop_done = int(np.round(100*c/num_feats))
            elapsed_time = np.round((time.time() - start_time)/60, 1)
            print(
                f"Finished {c} models ({prop_done}%),",
                f"elapsed time: {elapsed_time} minutes"
            )

        # # Load up model dictionary
        # self.models = {feat: mod for feat, mod in zip(self.out_names, out)}

        return None

    # def run_penalized_search(
    #     self,
    #     full_kernel=None,
    #     num_jobs=-2,
    #     verbose=False,
    #     mean_function=gpflow.functions.Constant(c=0.0),
    #     kernel_options={
    #         "second_order_numeric": False,
    #         "kerns": [
    #             gpflow.kernels.SquaredExponential(),
    #             gpflow.kernels.Matern12(),
    #             gpflow.kernels.Periodic(gpflow.kernels.SquaredExponential()),
    #             Lin()
    #         ],
    #     },
    #     penalized_options={},
    #     search_options={
    #         "num_restart": 1
    #     },
    #     sparse_options={},
    #     variational_options={},
    #     optimization_options={},
    #     random_seed=None,
    # ):
    #     # Set model selection type
    #     self.model_selection_type = "penalized"

    #     # Set seed if requested
    #     if random_seed is not None:
    #         np.random.seed(random_seed)

    #         # Also add it to the search options if not requested
    #         if "random_seed" not in search_options.keys():
    #             search_options["random_seed"] = random_seed

    #     # If kernel is none then build out full kernel set
    #     if full_kernel is None:
    #         full_kernel, full_kernel_name = full_kernel_build(
    #             cat_vars=self.cat_idx,
    #             num_vars=self.cont_idx,
    #             var_names=self.feat_names,
    #             return_sum=True,
    #             **kernel_options,
    #         )
    #     else:
    #         full_kernel = gpflow.utilities.deepcopy(full_kernel)

    #     # Add likelihood information
    #     variational_options["likelihood"] = self.likelihood

    #     # Load up model dictionary
    #     self.models = {}
    #     for feat in self.out_names:
    #         self.models[feat] = PSVGP(
    #             X=self.X.to_numpy(),
    #             Y=self.Y[feat].to_numpy().reshape(-1, 1),
    #             mean_function=gpflow.utilities.deepcopy(mean_function),
    #             kernel=gpflow.utilities.deepcopy(full_kernel),
    #             verbose=verbose,
    #             penalized_options=penalized_options,
    #             sparse_options=sparse_options,
    #             variational_options=variational_options,
    #         )

    #     # Calculate total number of tasks needed to search over
    #     k_fold = (
    #         3
    #         if "k_fold" not in search_options.keys()
    #         else search_options["k_fold"]
    #     )
    #     n_factors = (
    #         5
    #         if "penalization_factor_list" not in search_options.keys()
    #         else len(search_options["penalization_factor_list"])
    #     )
    #     tot_tasks = len(self.out_names) * k_fold * n_factors

    #     with tqdm_joblib(tqdm(desc="GPPenalized", total=tot_tasks)) as _:
    #         with Parallel(n_jobs=num_jobs) as parallel:
    #             for outcome, model in self.models.items():
    #                 model.penalization_search(
    #                     data=convert_data_to_tensors(
    #                         self.X.to_numpy(),
    #                         self.Y[outcome].to_numpy().reshape(-1, 1)
    #                     ),
    #                     parallel_object=parallel,
    #                     optimization_options=optimization_options,
    #                     **search_options,
    #                 )

    #                 # Clean up models (prune)
    #                 model.cut_kernel_components(
    #                     data=convert_data_to_tensors(
    #                         self.X.to_numpy(),
    #                         self.Y[outcome].to_numpy().reshape(-1, 1)
    #                     )
    #                 )

    #                 # Update kernel names
    #                 model.update_kernel_name()

    #                 # Also attach variance explained
    #                 model.get_variance_explained(
    #                     data=convert_data_to_tensors(
    #                         self.X.to_numpy(),
    #                         self.Y[outcome].to_numpy().reshape(-1, 1)
    #                     )
    #                 )

    #     return None

    def run_penalized_search(
        self,
        full_kernel=None,
        num_jobs=-2,
        verbose=False,
        mean_function=gpflow.functions.Constant(c=0.0),
        kernel_options={
            "second_order_numeric": False,
            "kerns": [
                gpflow.kernels.SquaredExponential(),
                gpflow.kernels.Matern12(),
                gpflow.kernels.Periodic(gpflow.kernels.SquaredExponential()),
                Lin()
            ],
        },
        penalized_options={},
        search_options={
            "num_restart": 1
        },
        sparse_options={},
        variational_options={},
        optimization_options={},
        random_seed=None,
        include_dashboard=False
    ):
        # Set model selection type
        self.model_selection_type = "penalized"

        # Set seed if requested
        if random_seed is not None:
            np.random.seed(random_seed)

            # Also add it to the search options if not requested
            if "random_seed" not in search_options.keys():
                search_options["random_seed"] = random_seed

        # If kernel is none then build out full kernel set
        if full_kernel is None:
            full_kernel, full_kernel_name = full_kernel_build(
                cat_vars=self.cat_idx,
                num_vars=self.cont_idx,
                var_names=self.feat_names,
                return_sum=True,
                **kernel_options,
            )
        else:
            full_kernel = gpflow.utilities.deepcopy(full_kernel)

        # Add likelihood information
        variational_options["likelihood"] = self.likelihood

        def build_models(
            X,
            Y,
            mean_function,
            full_kernel,
            search_options,
            variational_options,
            feat,
            bar
        ):

            # Instatiate new model with specifications
            model = PSVGP(
                X=X.to_numpy(),
                Y=Y[feat].to_numpy().reshape(-1, 1),
                mean_function=gpflow.utilities.deepcopy(mean_function),
                kernel=gpflow.utilities.deepcopy(full_kernel),
                verbose=verbose,
                penalized_options=penalized_options,
                sparse_options=sparse_options,
                variational_options=variational_options,
            )

            # Calculate total number of tasks needed to search over
            k_fold = (
                3
                if "k_fold" not in search_options.keys()
                else search_options["k_fold"]
            )

            # Serial processing for each ray task (model)
            model.penalization_search(
                data=convert_data_to_tensors(
                    self.X.to_numpy(),
                    self.Y[feat].to_numpy().reshape(-1, 1)
                ),
                parallel_object=None,
                max_jobs=1,
                optimization_options=optimization_options,
                k_fold=k_fold,
                show_progress=False,
                **search_options,
            )

            # Clean up models (prune)
            model.cut_kernel_components(
                data=convert_data_to_tensors(
                    self.X.to_numpy(),
                    self.Y[feat].to_numpy().reshape(-1, 1)
                )
            )

            # Update kernel names
            model.update_kernel_name()

            # Also attach variance explained
            model.get_variance_explained(
                data=convert_data_to_tensors(
                    self.X.to_numpy(),
                    self.Y[feat].to_numpy().reshape(-1, 1)
                )
            )

            # Update progress bar
            bar.update.remote(1)

            return model

        # Now run each of these tasks in parallel with Ray
        self.models = run_ray_process(
            num_jobs=num_jobs,
            model_output_names=self.out_names,
            func=build_models,
            stored_func_args={
                "X": self.X,
                "Y": self.Y,
                "mean_function": mean_function,
                "full_kernel": full_kernel,
                "search_options": search_options,
                "variational_options": variational_options,
            },
            include_ray_dashboard=include_dashboard
        )

        return None

    def run_search(
        self,
        kernels=[
            gpflow.kernels.SquaredExponential(),
            gpflow.kernels.Matern12(),
            Lin(),
            gpflow.kernels.Periodic(gpflow.kernels.SquaredExponential())
        ],
        max_depth=5,
        early_stopping=True,
        prune=True,
        keep_all=False,
        metric_diff=6,
        num_restart=1,
        random_seed=None,
        num_jobs=-1,
        verbose=False,
        debug=False,
    ):
        """Run search process given search operator and kernels of interest.

        Parameters
        ----------

        Attributes
        ----------

        """

        # Set model selection type
        self.model_selection_type = "stepwise"
        self.verbose = verbose

        # # Calculate number of output columns
        # num_out = len(self.out_names)

        # # Take min of output or requested jobs for num_jobs
        # if num_jobs <= 0:
        #     num_jobs = os.cpu_count() + num_jobs + 1
        # num_jobs = min(num_out, num_jobs)

        # with tqdm_joblib(tqdm(desc="Kernel search", total=num_out)) as _:
        #     models_out = Parallel(n_jobs=num_jobs, verbose=1)(
        #         delayed(full_kernel_search)(
        #             X=self.X,
        #             Y=self.Y[self.out_names[i]],
        #             kern_list=kernels,
        #             cat_vars=self.cat_idx,
        #             max_depth=max_depth,
        #             early_stopping=early_stopping,
        #             prune=prune,
        #             keep_all=keep_all,
        #             lik=self.likelihood,
        #             metric_diff=metric_diff,
        #             num_restart=num_restart,
        #             random_seed=random_seed,
        #             verbose=verbose,
        #             debug=debug,
        #         )
        #         for i in range(num_out)
        #     )

        # # Make dictionary of outcomes as lookups
        # dict_out = {feat: mod for feat, mod in zip(self.out_names, models_out)}

        # self.search_info = dict_out
        # self.models = {
        #     feat: mod["models"][mod["best_model"]]["model"]
        #     for feat, mod in zip(self.out_names, models_out)
        # }

        # # Also calculate variance explained
        # for o, m in self.models.items():
        #     m.get_variance_explained(
        #         data=convert_data_to_tensors(
        #             self.X.to_numpy(),
        #             self.Y[o].to_numpy().reshape(-1, 1)
        #         )
        #     )

        # Updated process with Ray cluster
        self.models = {}

        # Make sublists of outcomes
        if num_jobs == -1:
            num_processes = None
            num_feats_per_round = 5 * psutil.cpu_count()
        else:
            num_processes = num_jobs
            num_feats_per_round = 5 * num_processes
        grouped_feat_list = [
            self.out_names[x:x+num_feats_per_round]
            for x in range(0, len(self.out_names), num_feats_per_round)
        ]

        print(f"Building {len(self.out_names)} models...")
        start_time = time.time()
        c = 0
        num_feats = len(self.out_names)

        # Loop through groups of outputs
        for i in grouped_feat_list:
            # Initialize ray
            try:
                ray.init(
                    num_cpus=num_processes,
                    include_dashboard=False,
                    configure_logging=False
                )
            except RuntimeError:
                ray.shutdown()
                ray.init(
                    num_cpus=num_processes,
                    include_dashboard=False,
                    configure_logging=False
                )

            # Put main information in shared data store
            self_X = ray.put(self.X)
            self_Y = ray.put(self.Y)
            self_cat_vars = ray.put(self.cat_idx)
            self_likelihood = ray.put(self.likelihood)
            if hasattr(self, "Y_stds"):
                self_Y_stds = ray.put(self.Y_stds)
            else:
                self_Y_stds = ray.put(None)

            # Load function
            full_kernel_search_remote = ray.remote(full_kernel_search)

            # Retrieve models
            out = ray.get([
                full_kernel_search_remote.remote(
                    X=self_X,
                    Y=self_Y,
                    kern_list=kernels,
                    cat_vars=self_cat_vars,
                    max_depth=max_depth,
                    early_stopping=early_stopping,
                    prune=prune,
                    keep_all=keep_all,
                    lik=self_likelihood,
                    scale_value=self_Y_stds,
                    metric_diff=metric_diff,
                    num_restart=num_restart,
                    random_seed=random_seed,
                    verbose=verbose,
                    debug=debug,
                    feature_name=feat
                )
                for feat in self.out_names
            ])

            # TODO: Make dictionary of outcomes as lookups
            # self.search_info = {feat: mod for feat, mod in zip(self.out_names, out)}

            # Add models to dictionary and calculate explained values
            for m, feat in zip(out, i):
                self.models[feat] = m["models"][m["best_model"]]["model"]
                self.models[feat].get_variance_explained(
                    data=convert_data_to_tensors(
                        self.X.to_numpy(),
                        self.Y[feat].to_numpy().reshape(-1, 1)
                    )
                )

            ray.shutdown()

            # Add number of finished models
            c += len(i)

            # Print output
            # if c % 10 == 0 and c > 0:
            prop_done = int(np.round(100*c/num_feats))
            elapsed_time = np.round((time.time() - start_time)/60, 1)
            print(
                f"Finished {c} models ({prop_done}%),",
                f"elapsed time: {elapsed_time} minutes"
            )

        return None

    # TODO: Add this functionality to create variance explained barchart
    # of outcomes
    # def plot_variance_explained(self, var_cutoff=0.8, feat=None):
    #
    #     # Subset to models that have feats of interest
    #
    #     # Get percent of variance explained for each component
    #
    #     # Normalize to get the percentage of variance explained
    #
    #     # Plot
    #     f, ax = plt.subplots(figsize=(6, 15))
    #     bp = sns.barplot(
    #         x=[var_explained[x] for x in np.argsort(var_explained)[::-1]],
    #         y=missing_mbx_list[:n_met][np.argsort(var_explained)[::-1]],
    #         color='black',
    #     )
    #     return bp

    def plot_heatmap(
        self,
        var_cutoff=0.8,
        feature_name=None,
        show_vals=True,
        figsize=None,
        cluster=True,
        print_drop_count=False
    ):

        # Specify output dataframe
        out_info = pd.DataFrame()

        # Drop counters
        n_feature_drops = 0
        n_explained_drops = 0

        # Loop through all models
        for o in self.out_names:

            # Copy model
            m_copy = gpflow.utilities.deepcopy(self.models[o])

            # First see if a feature is in each model
            if feature_name is not None:
                
                # Get index of specified feature
                feature_index = np.where(self.X.columns == feature_name)[0][0]
                # Figure out where it is in the model kernel
                feature_kernel_flags = [
                    str(feature_index) in y for y in [
                        re.findall(r"\[(\d+)\]", x)
                        for x in m_copy.kernel_name.split("+")
                        ]
                    ]
                # If this feature is in the selected model then subset model
                if sum(feature_kernel_flags) > 0 and m_copy.kernel.name == "sum":
                    feature_kernel_index = np.where(feature_kernel_flags)[0]

                    if len(feature_kernel_index) > 1:
                        new_k = gpflow.kernels.Sum([
                            m_copy.kernel.kernels[x]
                            for x in feature_kernel_index
                        ])
                    else:
                        new_k = m_copy.kernel.kernels[feature_kernel_index[0]]
                    m_copy.kernel = new_k
                    m_copy.update_kernel_name()
                # If this feature is the only feature in the model
                # elif sum(feature_kernel_flags) == 1:
                    
                # If this feature doesn't exist in the model then pass
                elif sum(feature_kernel_flags) == 0:
                    n_feature_drops += 1
                    continue
                    
            else:
                feature_index = None

            # Now calculate the variance explained for each component and overall
            var_explained = calc_deviance_explained_components(
                model=m_copy,
                data=(
                    self.X.to_numpy(),
                    self.Y[o].to_numpy().reshape(-1, 1)
                )
            )

            # Now check to make sure we have explained "enough" variance
            if (1 - var_explained[-1]) < var_cutoff:
                n_explained_drops += 1
                continue

            # If we are still investigating this feature then save output for plotting
            kname = replace_kernel_variables(
                m_copy.kernel_name,
                self.feat_names
            )

            # Now add this row to our output dataframe
            new_row = pd.DataFrame(
                data=np.array(var_explained[:-1]).reshape(1, -1),
                columns=kname.split("+"),
                index=[o]
            )
            out_info = pd.concat(
                objs=[out_info, new_row]
            )

        # Fill in missing explained boxes with zero
        out_info.fillna(value=0, inplace=True)

        if print_drop_count:
            if feature_name is not None:
                print(f"Number of models dropped because feature not present: {n_feature_drops}")
            print(f"Number of models dropped because of explained threshold not met: {n_explained_drops}")

        # Now plot
        if cluster:
            col_cluster = True
            row_cluster = True
            assert len(out_info.index) > 1, (
                "Not enough models meet criteria (clustermap) requested!"
                f"  (N={len(out_info.index)})"
            )
        else:
            col_cluster = False
            row_cluster = False
            assert len(out_info.index) > 0, (
                "Not enough models meet criteria (heatmap) requested!"
                f" (N={len(out_info.index)})"
            )
        scale_size = 1
        if figsize is None:
            c_unit_h = 0.01
            c_unit_w = 0.01
            c_min_height = .1 * c_unit_h + 1
            c_min_width = .1 * c_unit_w + 1
            c_char_pad = 0.01
            width = max(c_unit_w * out_info.shape[1], c_min_width)
            width += c_char_pad * max(list(map(len, out_info.index.tolist())))
            height = max(c_unit_h * out_info.shape[0], c_min_height)
            height += c_char_pad * max(list(map(len, out_info.columns.tolist())))
            figsize = (width*scale_size, height*scale_size)

        #cbar_kws = dict(extend='max', shrink=0.8)
        kwargs = dict(linewidths=.1, square=False, cbar=True)
        #ax = None
        #if cluster:
        clm = sns.clustermap(
            out_info.transpose(),
            figsize=figsize,
            annot=show_vals,
            annot_kws={'size': 6*scale_size},
            vmin=0,
            vmax=1,
            cmap="Greens",
            dendrogram_ratio=(0.05, 0.05),
            col_cluster=col_cluster, row_cluster=row_cluster
            #cbar=False
        )
        #clm.ax_row_dendrogram.set_visible(False)
        #clm.ax_col_dendrogram.set_visible(False)
        #clm.cax.set_visible(False)
        ax = clm.ax_heatmap
        # else:
        #     fig, ax = plt.subplots(1, 1, figsize=figsize)
        #     clm = sns.heatmap(
        #         out_info.transpose(),
        #         ax=ax,
        #         annot=show_vals,
        #         annot_kws={'size': 6},
        #         vmin=0,
        #         vmax=1,
        #         cmap="Greens",
        #         **kwargs
        #     )
        # Adjust text for easier reading
        plt.setp(
            ax.xaxis.get_majorticklabels(),
            rotation=45,
            horizontalalignment="right"
        )
        # Add text if requested
        if show_vals:
            for t in ax.texts:
                if float(t.get_text()) > 0:
                    t.set_text(t.get_text())
                else:
                    t.set_text("")
        # Set xlabel on the heatmap axes
        ax.set_xlabel('Omics features', fontweight='bold', fontsize=8*scale_size)
        ax.set_ylabel('Dynamics ', fontweight='bold', fontsize=8*scale_size)
        ax.get_xaxis().set_tick_params(which='both', labelsize=6*scale_size)
        ax.get_yaxis().set_tick_params(which='both', labelsize=6*scale_size)
        ax.set_title("Explained variation", fontweight='bold', fontsize=9*scale_size, loc='left')
        return clm

    def plot_parts(
        self,
        out_label,
        x_axis_label,
        x_idx_min=None,
        x_idx_max=None,
        **kwargs
    ):
        """Plot independent kernel components.

        Parameters
        ----------

        Attributes
        ----------

        """

        pkp = self.models[out_label].plot_parts(
            x_idx=self.feat_names.index(x_axis_label),
            # unit_idx=self.unit_idx,
            col_names=self.feat_names,
            lik=self.likelihood,
            categorical_dict=self.categorical_dict,
            data=(self.X.values, self.Y[out_label].values.reshape(-1, 1)),
            **kwargs,
        )

        return pkp

    def plot_marginal(
        self,
        out_label,
        x_axis_label,
        unit_label=None,
        num_funs=100,
        ax=None,
        plot_points=True,
        reverse_transform_axes=False,
        **kwargs,
    ):
        # Pull off specific model from trained models
        m = self.models[out_label]

        # Also get index of x axis variable
        x_idx = self.feat_names.index(x_axis_label)
        y_idx = self.out_names.index(out_label)

        # if self.model_selection_type == "penalized":
        gpf = m.plot_functions(
            data=convert_data_to_tensors(
                self.X.to_numpy(),
                self.Y[out_label].to_numpy().reshape(-1, 1)
            ),
            x_idx=x_idx,
            col_names=self.feat_names,
            unit_idx=self.unit_idx,
            unit_label=unit_label,
            num_funs=num_funs,
            ax=ax,
            plot_points=plot_points,
            **kwargs,
        )
        # else:
        #     gpf = gp_predict_fun(
        #         m=m["models"][m["best_model"]]["model"],
        #         x_idx=x_idx,
        #         unit_idx=self.unit_idx,
        #         col_names=self.feat_names,
        #         unit_label=unit_label,
        #         num_funs=num_funs,
        #         ax=ax,
        #         plot_points=plot_points,
        #         **kwargs,
        #     )

        # Reverse transform if requested
        if reverse_transform_axes is True:
            if hasattr(self, "X_stds"):
                plt.xticks(
                    ticks=plt.xticks()[0],
                    labels=np.round(
                        self.reverse_transform(
                            np.array(plt.xticks()[0], dtype=np.float64),
                            index=x_idx,
                            input_type="X"
                        ),
                        # (
                        #     self.X_stds.iloc[x_idx]
                        #     * np.array(plt.xticks()[0], dtype=np.float64)
                        #     + self.X_means.iloc[x_idx]
                        # ),
                        1,
                    ),
                )

            if hasattr(self, "Y_stds"):
                plt.yticks(
                    ticks=plt.yticks()[0],
                    labels=np.round(
                        self.reverse_transform(
                            np.array(plt.yticks()[0], dtype=np.float64),
                            index=y_idx,
                            input_type="Y"
                        )
                        # (
                        #     self.Y_stds.iloc[y_idx]
                        #     * np.array(plt.yticks()[0], dtype=np.float64)
                        #     + (
                        #         self.Y_means.iloc[y_idx]
                        #         if hasattr(self, "Y_means")
                        #         else 0
                        #     )
                        # )
                    ),
                )

        return gpf

    def reverse_transform(
        self,
        array,
        index=None,
        input_type="X"
    ):
        """ Return input values on original scale.
        """

        if input_type == "X":
            assert hasattr(
                self, "X_stds"
            ), "Standardize_X wasn't called in GPSearch()"

            scale_vals = self.X_stds if index is None else self.X_stds.iloc[index]
            shift_vals = self.X_means if index is None else self.X_means.iloc[index]

        elif input_type == "Y":
            assert hasattr(
                self, "Y_stds"
            ), "Y_transform wasn't called in GPSearch()"

            scale_vals = self.Y_stds if index is None else self.Y_stds.iloc[index]
            if hasattr(self, "Y_means"):
                shift_vals = self.Y_means if index is None else self.Y_means.iloc[index]
            else:
                shift_vals = np.zeros_like(scale_vals)
        else:
            raise ValueError("Unknown type requested for transform!")

        # Perform transformation
        array_transformed = scale_vals * array + shift_vals

        return array_transformed


def kernel_test(
    X,
    Y,
    k,
    mean_function=gpflow.mean_functions.Constant(),
    num_restart=5,
    random_init=True,
    random_seed=None,
    verbose=False,
    likelihood="gaussian",
    scale_value=None,
    use_priors=True,
    keep_data=False,
    X_holdout=None,
    Y_holdout=None,
    split=False,
):
    """
    This function evaluates a particular kernel selection on a set of data.

    Inputs:
        X (array): design matrix
        Y (array): output matrix
        k (gpflow kernel): specified kernel

    Outputs:
        m (gpflow model): fitted GPflow model

    """
    # Specify model structure
    best_model = PSVGP(
        X=X,
        Y=Y,
        mean_function=mean_function,
        kernel=k,
        verbose=verbose,
        penalized_options={"penalization_factor": 0.0},
        sparse_options={},
        variational_options={
            "likelihood": likelihood,
            "scale_value": scale_value
            # "variational_priors": use_priors
        }
    )

    if random_init and num_restart > 1:
        best_model.random_restart_optimize(
            data=convert_data_to_tensors(X, Y),
            num_restart=num_restart,
            randomize_kwargs={
                "random_seed": random_seed
            }
        )
    elif num_restart > 1:
        best_model.random_restart_optimize(
            data=convert_data_to_tensors(X, Y),
            num_restart=num_restart,
            randomize_kwargs={
                "scale": 0.0,
                "random_seed": random_seed
            }
        )
    else:
        best_model.optimize_params(data=convert_data_to_tensors(X, Y))

    # Calculate information criteria
    if split:
        yhat_holdout = best_model.predict_f(X_holdout)
        estimated_loglik = (
            best_model.likelihood.predict_log_density(
                yhat_holdout[0], yhat_holdout[1], Y_holdout
            )
            .numpy()
            .sum()
        )
        bic = round(-1 * estimated_loglik, 2)
    else:
        estimated_loglik = best_model.log_posterior_density(
            data=(X, Y)
        ).numpy()

        bic = round(
            calc_bic(
                #         loglik=best_model.log_marginal_likelihood().numpy(),
                loglik=estimated_loglik,
                n=X.shape[0],
                k=len(best_model.trainable_parameters),
            ),
            2,
        )

    # Print out info if requested
    if verbose:
        print(f"Model: {print_kernel_names(k)}, BIC: {bic}")

    # Delete data from model object
    if not keep_data:
        best_model.data = None

    # Return fitted GP model and bic
    # Predictions
    #     print(best_model.predict_f(X))
    return best_model, bic


def set_feature_kernels(f, kern_list, cat_vars):
    if f in cat_vars:
        k_list = [Categorical(active_dims=[f])]
    else:
        k_list = kern_list.copy()
        for k_ in k_list:
            k_.active_dims = np.array([f])
    return k_list


def loc_kernel_search(
    X,
    Y,
    kern_list,
    base_kern=None,
    base_name=None,
    cat_vars=[],
    depth=0,
    operation="sum",
    prod_index=None,
    prev_models=None,
    lik="gaussian",
    scale_value=None,
    verbose=False,
    num_restart=5,
    random_seed=None,
    X_holdout=None,
    Y_holdout=None,
    split=False,
):
    """
    This function performs the local kernel search.
    """

    bic_dict = {}

    if verbose:
        print(f"Base kernel: {base_name}")

    # Search over features in X
    for f in np.arange(X.shape[1]):
        if verbose:
            print(f"Working on feature {f} now")

        temp_kern_list = [gpflow.utilities.deepcopy(x) for x in kern_list]
        # Set kernel list based on feature currently searching
        k_list = set_feature_kernels(
            f=f, kern_list=temp_kern_list, cat_vars=cat_vars
        )
        # Add no /static/ kernel to test if first level and first feature
        if f == 0 and depth == 1:  # and lik=='gaussian':
            # print(f'Current list of kernels: {k_list}')
            empty_kernel = gpflow.kernels.Constant(variance=f64(1e-6))
            set_trainable(empty_kernel.variance, False)
            k_list += [empty_kernel]
            # k_list += [Empty()]

        # Search over kernels
        for k in k_list:
            # Get kernel name and dimension
            k_info = (
                k.name + str(k.active_dims) if k.name != "constant" else k.name
            )
            if verbose:
                print("Current kernel being tested: {}".format(k_info))

            # Update kernel information with base if possible
            if base_kern is not None:
                # Make copy of base_kern
                base_kern_ = gpflow.utilities.deepcopy(base_kern)

                # Set parameters back to zero
                for p in base_kern_.trainable_parameters:
                    p.assign(1.0)

                if operation == "sum":
                    # Skip operation if categorical kernel exists
                    if "categorical[" + str(f) + "]" in base_name:
                        continue
                    #    # print('Sum kernel being performed.')
                    try:
                        # Get order correct
                        if base_name < k_info:
                            k = gpflow.kernels.Sum(kernels=[base_kern_, k])
                            k_info = base_name + "+" + k_info
                        else:
                            k = gpflow.kernels.Sum(kernels=[k, base_kern_])
                            k_info = k_info + "+" + base_name

                        # Make sure this is something that hasn't been tested
                        # yet
                        if check_if_model_exists(k_info, prev_models):
                            continue

                        m, bic = kernel_test(
                            X,
                            Y,
                            k,
                            likelihood=lik,
                            scale_value=scale_value,
                            verbose=verbose,
                            num_restart=num_restart,
                            random_seed=random_seed,
                            X_holdout=X_holdout,
                            Y_holdout=Y_holdout,
                            split=split,
                        )

                        bic_dict[k_info] = {
                            "kernel": k,
                            "model": m,
                            "bic": bic,
                            "depth": depth,
                            "parent": base_name,
                            "try_next": True,
                        }
                    except Exception:
                        None

                elif operation == "product":
                    # Skip operation if categorical kernel exists
                    if "categorical[" + str(f) + "]" in base_name:
                        continue
                    #     #print('Product kernel being performed.')

                    # Skip if already a product
                    # (only allow two-way interactions)
                    if "*" in base_name:
                        continue

                    try:
                        # Set new variance to 1, don't train
                        try:
                            set_trainable(k.variance, False)
                        except Exception:
                            set_trainable(k.base_kernel.variance, False)

                        # Get order correct
                        if base_name < k_info:
                            k = gpflow.kernels.Product(kernels=[base_kern_, k])
                            k_info = base_name + "*" + k_info
                        else:
                            k = gpflow.kernels.Product(kernels=[k, base_kern_])
                            k_info = k_info + "*" + base_name

                        # Make sure this is something that hasn't been tested
                        # yet
                        if check_if_model_exists(k_info, prev_models):
                            continue

                        m, bic = kernel_test(
                            X,
                            Y,
                            k,
                            likelihood=lik,
                            scale_value=scale_value,
                            verbose=verbose,
                            num_restart=num_restart,
                            random_seed=random_seed,
                            X_holdout=X_holdout,
                            Y_holdout=Y_holdout,
                            split=split,
                        )
                        #                             print(k_info)
                        # bic_dict[k_info] = [k, m, bic, depth, base_name]
                        bic_dict[k_info] = {
                            "kernel": k,
                            "model": m,
                            "bic": bic,
                            "depth": depth,
                            "parent": base_name,
                            "try_next": True,
                        }
                    except Exception:
                        None

                elif operation == "split_product":
                    # print('Split product being tested.')
                    # Set new variance to 1, don't train
                    # (need base if periodic)
                    try:
                        set_trainable(k.variance, False)
                    except Exception:
                        set_trainable(k.base_kernel.variance, False)
                    new_dict = prod_kernel_creation(
                        X=X,
                        Y=Y,
                        base_kernel=base_kern_,
                        base_name=base_name,
                        new_kernel=k,
                        prev_models=prev_models,
                        depth=depth,
                        lik=lik,
                        scale_value=scale_value,
                        num_restart=num_restart,
                        random_seed=random_seed,
                        X_holdout=X_holdout,
                        Y_holdout=Y_holdout,
                        split=split,
                    )
                    bic_dict.update(new_dict)
            else:
                m, bic = kernel_test(
                    X,
                    Y,
                    k,
                    likelihood=lik,
                    scale_value=scale_value,
                    verbose=verbose,
                    num_restart=num_restart,
                    random_seed=random_seed,
                    X_holdout=X_holdout,
                    Y_holdout=Y_holdout,
                    split=split,
                )
                # bic_dict[k_info] = [k, m, bic, depth, 'None']
                bic_dict[k_info] = {
                    "kernel": k,
                    "model": m,
                    "bic": bic,
                    "depth": depth,
                    "parent": "None",
                    "try_next": True,
                }

    return bic_dict


def prod_kernel_creation(
    X,
    Y,
    base_kernel,
    base_name,
    new_kernel,
    depth,
    lik,
    scale_value=None,
    verbose=False,
    num_restart=5,
    random_seed=None,
    prev_models=[],
    X_holdout=None,
    Y_holdout=None,
    split=False,
):
    """
    Produce kernel for product operation
    """

    bic_dict = {}

    for feat in range(len(base_kernel.kernels)):
        temp_kernel = gpflow.utilities.deepcopy(base_kernel)
        # temp_kernel.kernels[feat] = temp_kernel.kernels[feat] * new_kernel
        temp_name = base_name.split("+")
        k_info = new_kernel.name + str(new_kernel.active_dims)
        # Skip operation if categorical kernel exists
        # print('k_info:',k_info,'temp_name:',temp_name[feat])
        if "categorical" + str(new_kernel.active_dims) not in temp_name[feat]:
            # print('Testing feature')

            # Only allow two-way interactions currently
            if "*" in temp_name[feat]:
                continue

            try:
                # Get order correct of product term, and higher order correct
                # with the overall sum term
                if temp_name[feat] < k_info:
                    temp_name[feat] = temp_name[feat] + "*" + k_info
                    temp_kernel.kernels[feat] = gpflow.kernels.Product(
                        kernels=[temp_kernel.kernels[feat], new_kernel]
                    )

                else:
                    temp_kernel.kernels[feat] = gpflow.kernels.Product(
                        kernels=[new_kernel, temp_kernel.kernels[feat]]
                    )

                    # Insert new starting product kernel in the right sum place
                    # print('Figuring out indexing')
                    # print(f'temp_name: {temp_name}')
                    # print(np.where([k_info < x for x in temp_name]))
                    try:
                        new_idx = np.where([k_info < x for x in temp_name])[0][
                            0
                        ]
                    except Exception:
                        new_idx = len(temp_name) - 1
                    cur_component_name = temp_name.pop(feat)
                    # print(f'new_idx: {new_idx}')
                    # print(f'cur_component_name: {cur_component_name}')
                    cur_component_name = k_info + "*" + cur_component_name
                    temp_name.insert(new_idx, cur_component_name)
                    # print(f'temp_name: {temp_name}')

                # Join everything back together
                k_info = "+".join(temp_name)
                # print(f'k_info: {k_info}')

                # Make sure this is something that hasn't been tested yet
                if check_if_model_exists(k_info, prev_models):
                    continue
                # print('fitting model')
                m, bic = kernel_test(
                    X,
                    Y,
                    temp_kernel,
                    likelihood=lik,
                    scale_value=scale_value,
                    verbose=verbose,
                    num_restart=num_restart,
                    random_seed=random_seed,
                    X_holdout=X_holdout,
                    Y_holdout=Y_holdout,
                    split=split,
                )
                # print(k_info)
                # bic_dict[k_info] = [temp_kernel, m, bic, depth, base_name]
                bic_dict[k_info] = {
                    "kernel": temp_kernel,
                    "model": m,
                    "bic": bic,
                    "depth": depth,
                    "parent": base_name,
                    "try_next": True,
                }

            except Exception as e:
                print(e)
                print(f"Error with product kernel test {k_info}")
                None

    return bic_dict


def check_if_better_metric(model_dict, depth):  # previous_dict, current_dict):
    """
    Check to see if a better metric was found in current layer,
    otherwise end search.
    """

    prev_vals = [
        x["bic"] for x in model_dict.values() if x["depth"] == (depth - 1)
    ]
    new_vals = [x["bic"] for x in model_dict.values() if x["depth"] == (depth)]
    if len(prev_vals) > 0 and len(new_vals) > 0:
        best_prev = min(prev_vals)
        best_new = min(new_vals)
    else:
        return False

    return True if best_new < best_prev else False


def keep_top_k(res_dict, depth, metric_diff=6, split=False):
    best_bic = np.Inf
    out_dict = res_dict.copy()

    # Specify transform function if needed
    if split:

        def t_func(x):
            return np.log(x)  # np.exp(x)

    else:

        def t_func(x):
            return x

    # Find results from the current depth
    best_bic = min(
        [v["bic"] for k, v in res_dict.items() if v["depth"] == depth]
    )
    #     for k,v in res_dict.items():
    #         if v[3] == depth and v[2] < best_bic:

    # Only keep results in diff window
    for k, v in res_dict.items():
        if v["depth"] == depth and v["bic"] - best_bic > t_func(metric_diff):
            v["try_next"] = False
            # out_dict.pop(k)

    return out_dict


def prune_best_model(
    res_dict,
    depth,
    lik,
    scale_value=None,
    verbose=False,
    num_restart=5,
    random_seed=None
):
    out_dict = res_dict.copy()

    # Get best model from current depth
    best_bic, best_model_name, best_model = min(
        [(i["bic"], k, i["model"]) for k, i in res_dict.items()]
    )
    #     print(f'Best model: {best_model_name}')

    # Split kernel name to sum pieces
    kernel_names = best_model_name.split("+")

    # Loop through each kernel piece and prune out refit and evaluate
    if len(kernel_names) <= 1:
        #         print('No compound terms to prune!')
        return res_dict

    for i in range(len(kernel_names)):
        # k = gpflow.kernels.Sum(
        #     kernels = [k_ for i_, k_ in enumerate(best_model.kernel.kernels)
        #                if i_ != i])
        k_info = "+".join(
            [x_ for i_, x_ in enumerate(kernel_names) if i_ != i]
        )
        kerns = [
            k_ for i_, k_ in enumerate(best_model.kernel.kernels) if i_ != i
        ]
        if len(kerns) > 1:
            k = gpflow.kernels.Sum(kernels=kerns)
        else:
            k = kerns[0]

        # Check to see if this model has already been fit previously
        if check_if_model_exists(k_info, list(res_dict.keys())):
            continue

        m, bic = kernel_test(
            best_model.data[0],
            best_model.data[1],
            k,
            likelihood=lik,
            scale_value=scale_value,
            verbose=verbose,
            num_restart=num_restart,
            random_seed=random_seed
        )
        # If better model found then save it
        if bic < best_bic:
            #             print(f'New better model found: {k_info}')
            # out_dict[k_info] = [k, m, bic, depth, best_model_name]
            out_dict[k_info] = {
                "kernel": m.kernel,
                "model": m,
                "bic": bic,
                "depth": depth,
                "parent": best_model_name,
                "try_next": True,
            }
    return out_dict


def prune_best_model2(
        res_dict,
        depth,
        lik,
        scale_value=None,
        verbose=False,
        num_restart=5,
        random_seed=None
    ):
    out_dict = res_dict.copy()

    # Get best model from current depth
    best_bic, best_model_name, best_model = min(
        [
            (i["bic"], k, i["model"])
            for k, i in res_dict.items()
            if i["depth"] == depth
        ]
    )
    # print(f'Best model: {best_model_name}')

    # Copy so as not to overwrite best current model
    best_model = gpflow.utilities.deepcopy(best_model)

    # Split kernel name to sum pieces
    kernel_names = re.split("\+", best_model_name)
    # print(kernel_names)

    # Loop through each kernel piece and prune out refit and evaluate
    if len(kernel_names) <= 1 and "*" not in kernel_names[0]:
        # print('No compound terms to prune!')
        return res_dict

    for i in range(len(kernel_names)):
        if verbose:
            print(f"Current kernel component: {kernel_names[i]}")
        # Glue together the kernel pieces that are not currently being pruned
        k_info = "+".join(
            [x_ for i_, x_ in enumerate(kernel_names) if i_ != i]
        )
        kerns = [
            k_ for i_, k_ in enumerate(best_model.kernel.kernels) if i_ != i
        ]

        # TODO: Still can't figure out product term issue
        # Check if this term is a product term, add to end if so
        if "*" in kernel_names[i]:
            if verbose:
                print("Currently dealing with product terms!")

            # Deal with a single product term versus multiple terms
            if len(kernel_names) == 1:
                prod_kernel = best_model.kernel
                other_kernel = None
                other_name = ""
            else:
                prod_kernel = best_model.kernel.kernels[i]
                other_kernel = kerns
                other_name = k_info

            out_dict = prune_prod_kernel(
                prod_kernel=prod_kernel,
                prod_name=kernel_names[i],
                res_dict=out_dict,
                best_model=best_model,
                best_bic=best_bic,
                best_model_name=best_model_name,
                depth=depth,
                other_kernel=other_kernel,
                other_name=other_name,
                lik=lik,
                scale_value=scale_value,
                verbose=verbose,
                num_restart=num_restart,
                random_seed=random_seed
            )

            # Skip the rest of the iteration if product was involved
            continue

        if len(kerns) > 1:
            k = gpflow.kernels.Sum(kernels=kerns)
        else:
            k = kerns[0]

        # Check to see if this model has already been fit previously
        if check_if_model_exists(k_info, list(res_dict.keys())):
            continue
        else:
            # Reset parameters
            for p in k.trainable_parameters:
                p.assign(f64(1))
            m, bic = kernel_test(
                best_model.data[0],
                best_model.data[1],
                k,
                likelihood=lik,
                scale_value=scale_value,
                verbose=verbose,
                num_restart=num_restart,
                random_seed=random_seed
            )
        # If better model found then save it
        if bic < best_bic:
            if verbose:
                print(f"New better model found: {k_info}")
            # out_dict[k_info] = [k, m, bic, depth, best_model_name]
            out_dict[k_info] = {
                "kernel": m.kernel,
                "model": m,
                "bic": bic,
                "depth": depth,
                "parent": best_model_name,
                "try_next": True,
            }
    return out_dict


def prune_prod_kernel(
    prod_kernel,
    prod_name,
    res_dict,
    best_model,
    best_bic,
    best_model_name,
    depth,
    other_kernel=None,
    other_name="",
    lik="gaussian",
    scale_value=None,
    verbose=False,
    num_restart=5,
    random_seed=None,
    **kwargs,
):
    out_dict = res_dict.copy()
    other_kernel = gpflow.utilities.deepcopy(other_kernel)
    prod_kernel = gpflow.utilities.deepcopy(prod_kernel)

    # Split product kernel name
    kernel_parts = prod_name.split("*")

    # Try to check if there are other kernels in the prod piece
    if prod_kernel.name != "product":
        if verbose:
            print(f"Prod kernel issues with {prod_kernel}. Exiting.\n")
        return out_dict

    # Loop through each kernel piece
    for i in range(len(prod_kernel.kernels)):
        # Get new kernel name
        try:
            new_piece = kernel_parts[i]
        except IndexError:
            print(f"IndexError with index {i} in kernel_parts {kernel_parts}")
            return out_dict
        if verbose:
            print(f"New kernel piece being tested: {new_piece}")

        if other_name == "":
            k_info = new_piece
            k = prod_kernel.kernels[i]
        else:
            order_set = np.argsort([other_name, new_piece])
            k_info = "+".join(np.array([other_name, new_piece])[order_set])

            # Get new kernel piece
            # print(other_kernel)
            if not isinstance(other_kernel, list):
                other_kernel = [other_kernel]
            kerns = list(
                np.array(other_kernel + [prod_kernel.kernels[i]])[order_set]
            )
            k = gpflow.kernels.Sum(kernels=kerns)

        if verbose:
            print(f"Model about to be fit: {k_info}")
        # Check to see if kernel has already been tested
        if check_if_model_exists(k_info, list(res_dict.keys())):
            if verbose:
                print(f"{k_info} has already been fit. Skipping!")
            continue

        else:
            # Reset kernel parameters
            for p in k.trainable_parameters:
                p.assign(f64(1))

            # Test kernel if appropriate
            m, bic = kernel_test(
                X=best_model.data[0],
                Y=best_model.data[1],
                k=k,
                likelihood=lik,
                scale_value=scale_value,
                verbose=verbose,
                num_restart=num_restart,
                random_seed=random_seed
            )

            if verbose:
                print(f"model = {k_info}, BIC = {bic}")

        # Save if better kernel
        if bic < best_bic:
            if verbose:
                print(f"Found better kernel! {k_info}")
            out_dict[k_info] = {
                "kernel": m.kernel,
                "model": m,
                "bic": bic,
                "depth": depth,
                "parent": best_model_name,
                "try_next": True,
            }

    return out_dict


def full_kernel_search(
    X,
    Y,
    kern_list,
    cat_vars=[],
    max_depth=5,
    keep_all=False,
    metric_diff=6,
    early_stopping=True,
    prune=True,
    num_restart=5,
    lik="gaussian",
    scale_value=None,
    verbose=False,
    debug=False,
    keep_only_best=True,
    softmax_select=False,
    random_seed=None,
    feature_name=None
):
    """
    This function runs the entire kernel search, calling helpers along the way.
    """

    # Set seed if requested
    if random_seed is not None:
        np.random.seed(random_seed)

    # Create initial dictionaries to insert
    search_dict = {}
    edge_list = []

    # Make sure the inputs are in the correct format
    x_dim = 1
    if len(X.shape) == 2:
        x_dim = X.shape[1]
    X = X.to_numpy().reshape(-1, x_dim)

    if feature_name is None:
        Y = Y.to_numpy().reshape(-1, 1)
        scale_value = (
            None if scale_value is None
            else scale_value.to_numpy().reshape(1, 1)
        )
    else:
        Y = Y[feature_name].to_numpy().reshape(-1, 1)
        scale_value = (
            None if scale_value is None
            else scale_value[feature_name]
        )

    # Flag for missing values
    x_idx = ~np.isnan(X).any(axis=1)
    y_idx = ~np.isnan(Y).flatten()

    # Get complete cases
    comp_X = X[x_idx & y_idx]
    comp_y = Y[x_idx & y_idx]

    X = comp_X
    Y = comp_y

    # Go through each level of depth allowed
    for d in range(1, max_depth + 1):
        if verbose:
            print(f"Working on depth {d} now")
        # If first level then there is no current dictionary to update
        if d == 1:
            search_dict = loc_kernel_search(
                X=X,
                Y=Y,
                kern_list=kern_list,
                cat_vars=cat_vars,
                depth=d,
                lik=lik,
                scale_value=scale_value,
                verbose=debug,
                num_restart=num_restart,
            )
        else:
            # Create temporary dictionary to hold new results
            temp_dict = search_dict.copy()
            for k in search_dict.keys():
                # Make sure to only search through the previous depth
                # and that it is a kernel we want to continue searching down
                # and it isn't constant
                if (
                    search_dict[k]["depth"] != d - 1
                    or search_dict[k]["try_next"] is False
                    or k == "constant"
                ):
                    continue

                # # Make sure to not continue the search for constant kernel
                # if k == 'constant':
                #     continue

                cur_kern = search_dict[k]["kernel"]

                new_res = loc_kernel_search(
                    X=X,
                    Y=Y,
                    kern_list=kern_list,
                    base_kern=cur_kern,
                    base_name=k,
                    cat_vars=cat_vars,
                    depth=d,
                    lik=lik,
                    scale_value=scale_value,
                    operation="sum",
                    prev_models=temp_dict.keys(),
                    verbose=debug,
                    num_restart=num_restart,
                )
                temp_dict.update(new_res)

                # Update graph dictionary
                for k_ in new_res.keys():
                    edge_list += [(k, k_)]

                # For product break up base kernel and push in each possibility
                # else just simple product with single term
                op = "split_product" if cur_kern.name == "sum" else "product"
                new_res = loc_kernel_search(
                    X=X,
                    Y=Y,
                    kern_list=kern_list,
                    base_kern=cur_kern,
                    base_name=k,
                    cat_vars=cat_vars,
                    depth=d,
                    lik=lik,
                    scale_value=scale_value,
                    operation=op,
                    prev_models=temp_dict.keys(),
                    verbose=debug,
                    num_restart=num_restart,
                )
                temp_dict.update(new_res)

                # Update graph dictionary
                for k_ in new_res.keys():
                    edge_list += [(k, k_)]

            # found_better = check_if_better_metric(search_dict, temp_dict)

            # Overwrite search dictionary with temporary results
            search_dict = temp_dict

        # What is the best model we have right now?
        # [x['bic'] for x in model_dict.values() if x['depth'] == (depth)]

        best_model_name = min(
            [
                (i["bic"], i["depth"], k)
                for k, i in search_dict.items()
                if i["depth"] == d
            ]
        )[2]
        if verbose:
            print(f"Best model for depth {d} is {best_model_name}")

        # Add data back in for the best model
        search_dict[best_model_name]["model"].data = (
            tf.convert_to_tensor(X),
            tf.convert_to_tensor(Y),
        )

        # If the best model is constant then end search
        if best_model_name == "constant":
            if verbose:
                print("Best model is constant, going to stop searching now")
            break

        # Early stopping?
        if early_stopping and d > 1:
            found_better = check_if_better_metric(
                model_dict=search_dict, depth=d
            )

            # If no better kernel found then exit search
            if not found_better:
                if verbose:
                    print("No better kernel found in layer, exiting search!")
                # Prune best model
                if prune:
                    if verbose:
                        print("Pruning now")
                    search_dict = prune_best_model2(
                        search_dict,
                        depth=d,
                        lik=lik,
                        scale_value=scale_value,
                        verbose=verbose,
                        num_restart=num_restart,
                    )

                break
            else:
                None

        # Do we want to filter out results to conitnue searching in the future?
        # Only do this if it isn't the last layer
        if d != max_depth:
            # Filter out results from current depth to just keep best kernel
            # options
            if not keep_all:
                search_dict = keep_top_k(
                    search_dict, depth=d, metric_diff=metric_diff
                )

            # If softmax is model selection option then choose best model
            if softmax_select:
                model_info_list = [
                    (i["bic"], k) for k, i in search_dict.items()
                ]
                model_name_selected = softmax_kernel_selection(
                    bic_list=[x[0] for x in model_info_list],
                    name_list=[x[1] for x in model_info_list],
                )

                # Subset this depth to only model selected
                search_dict_copy = search_dict.copy()
                for k, v in search_dict_copy.items():
                    if v["depth"] == d and k != model_name_selected:
                        v["try_next"] = False
                        # search_dict.pop(k)

        # Add data back in for the best model
        best_model_name = min(
            [
                (i["bic"], i["depth"], k)
                for k, i in search_dict.items()
                if i["depth"] == d
            ]
        )[2]
        search_dict[best_model_name]["model"].data = (
            tf.convert_to_tensor(X),
            tf.convert_to_tensor(Y),
        )

        # Prune best model
        if prune:
            if verbose:
                print("Pruning now")
            search_dict = prune_best_model2(
                search_dict,
                depth=d,
                lik=lik,
                scale_value=scale_value,
                verbose=verbose,
                num_restart=num_restart,
            )

        if verbose:
            # # Look for best model
            # best_model_name = min([(i['bic'], i['depth'], k)
            #                        for k, i in search_dict.items()])[2]
            # print(f'Best model for depth {d} is {best_model_name}')
            if d == max_depth:
                print("Reached max depth, ending search.")
            else:
                print("-----------\n")

    # Look for best model
    # best_model_name = min([(i[2], k) for k, i in search_dict.items()])[1]
    best_model_name = min(
        [(i["bic"], i["depth"], k) for k, i in search_dict.items()]
    )[2]
    if verbose:
        print(f"Best model for depth {d} is {best_model_name}")

    # Add data back in for the best model
    search_dict[best_model_name]["model"].data = (
        tf.convert_to_tensor(X),
        tf.convert_to_tensor(Y),
    )

    # Calc R2 of best model
    var_percent = calc_rsquare(
        search_dict[best_model_name]["model"]  # ,
        # best_model_name,
        # lik=lik
    )

    # Keep only the final best model?
    if keep_only_best:
        search_dict = {best_model_name: search_dict[best_model_name]}

    # Return output
    return {
        "models": search_dict,
        "edges": edge_list,
        "best_model": best_model_name,
        "var_exp": var_percent,
    }


def split_kernel_search(
    X,
    Y,
    kern_list,
    unit_idx,
    training_percent=0.7,
    cat_vars=[],
    max_depth=5,
    keep_all=False,
    metric_diff=1,
    early_stopping=True,
    prune=True,
    num_restart=5,
    lik="gaussian",
    scale_value=None,
    verbose=False,
    debug=False,
    keep_only_best=True,
    softmax_select=False,
    random_seed=None,
):
    """
    This function runs the entire kernel search, calling helpers along the way.
    It is different from full_kernel_search() because it splits the data based
    on unit id into training and holdout for evaluation purposes.
    """

    # Set seed if requested
    if random_seed is not None:
        np.random.seed(random_seed)

    # Create initial dictionaries to insert
    search_dict = {}
    edge_list = []

    # Make sure the inputs are in the correct format
    X = X.to_numpy().reshape(-1, X.shape[1])
    Y = Y.to_numpy().reshape(-1, 1)

    # Flag for missing values
    x_idx = ~np.isnan(X).any(axis=1)
    y_idx = ~np.isnan(Y).flatten()

    # Get complete cases
    comp_X = X[x_idx & y_idx]
    comp_y = Y[x_idx & y_idx]

    X = comp_X
    Y = comp_y

    # Subset data
    unique_ids = np.unique(X[:, unit_idx])
    train_ids = np.random.choice(
        unique_ids,
        size=round(training_percent * len(unique_ids)),
        replace=False,
    )
    Y_holdout = Y[np.isin(X[:, unit_idx], train_ids, invert=True)]
    Y = Y[np.isin(X[:, unit_idx], train_ids)]
    X_holdout = X[np.isin(X[:, unit_idx], train_ids, invert=True), :]
    X = X[np.isin(X[:, unit_idx], train_ids), :]

    # Go through each level of depth allowed
    for d in range(1, max_depth + 1):
        if verbose:
            print(f"Working on depth {d} now")
        # If first level then there is no current dictionary to update
        if d == 1:
            search_dict = loc_kernel_search(
                X=X,
                Y=Y,
                kern_list=kern_list,
                cat_vars=cat_vars,
                depth=d,
                lik=lik,
                scale_value=scale_value,
                verbose=debug,
                num_restart=num_restart,
                X_holdout=X_holdout,
                Y_holdout=Y_holdout,
                split=True,
            )
        else:
            # Create temporary dictionary to hold new results
            temp_dict = search_dict.copy()
            for k in search_dict.keys():
                # Make sure to only search through the previous depth
                # and that it is a kernel we want to continue searching down
                # and it isn't constant
                if (
                    search_dict[k]["depth"] != d - 1
                    or search_dict[k]["try_next"] is False
                    or k == "constant"
                ):
                    continue

                # # Make sure to not continue the search for constant kernel
                # if k == 'constant':
                #     continue

                cur_kern = search_dict[k]["kernel"]

                new_res = loc_kernel_search(
                    X=X,
                    Y=Y,
                    kern_list=kern_list,
                    base_kern=cur_kern,
                    base_name=k,
                    cat_vars=cat_vars,
                    depth=d,
                    lik=lik,
                    scale_value=scale_value,
                    operation="sum",
                    prev_models=temp_dict.keys(),
                    verbose=debug,
                    num_restart=num_restart,
                    X_holdout=X_holdout,
                    Y_holdout=Y_holdout,
                    split=True,
                )
                temp_dict.update(new_res)

                # Update graph dictionary
                for k_ in new_res.keys():
                    edge_list += [(k, k_)]

                # For product break up base kernel and push in each possibility
                # else just simple product with single term
                op = "split_product" if cur_kern.name == "sum" else "product"
                new_res = loc_kernel_search(
                    X=X,
                    Y=Y,
                    kern_list=kern_list,
                    base_kern=cur_kern,
                    base_name=k,
                    cat_vars=cat_vars,
                    depth=d,
                    lik=lik,
                    scale_value=scale_value,
                    operation=op,
                    prev_models=temp_dict.keys(),
                    verbose=debug,
                    num_restart=num_restart,
                    X_holdout=X_holdout,
                    Y_holdout=Y_holdout,
                    split=True,
                )
                temp_dict.update(new_res)

                # Update graph dictionary
                for k_ in new_res.keys():
                    edge_list += [(k, k_)]

            # found_better = check_if_better_metric(search_dict, temp_dict)

            # Overwrite search dictionary with temporary results
            search_dict = temp_dict

        # Early stopping?
        if early_stopping and d > 1:
            found_better = check_if_better_metric(
                model_dict=search_dict, depth=d
            )

            # If no better kernel found then exit search
            if not found_better:
                if verbose:
                    print("No better kernel found in layer, exiting search!")
                # Prune best model
                if prune:
                    if verbose:
                        print("Pruning now")
                    search_dict = prune_best_model2(
                        search_dict,
                        depth=d,
                        lik=lik,
                        scale_value=scale_value,
                        verbose=verbose,
                        num_restart=num_restart,
                    )

                break
            else:
                None

        # Do we want to filter out results to conitnue searching in the future?
        # Only do this if it isn't the last layer
        if d != max_depth:
            # Filter out results from current depth to just keep best kernel
            # options
            if not keep_all:
                search_dict = keep_top_k(
                    search_dict, depth=d, metric_diff=metric_diff, split=True
                )

            # If softmax is model selection option then choose best model
            if softmax_select:
                model_info_list = [
                    (i["bic"], k) for k, i in search_dict.items()
                ]
                model_name_selected = softmax_kernel_selection(
                    bic_list=[x[0] for x in model_info_list],
                    name_list=[x[1] for x in model_info_list],
                )

                # Subset this depth to only model selected
                search_dict_copy = search_dict.copy()
                for k, v in search_dict_copy.items():
                    if v["depth"] == d and k != model_name_selected:
                        v["try_next"] = False
                        # search_dict.pop(k)

        else:  # d == max_depth
            # Prune best model
            if prune:
                if verbose:
                    print("Pruning now")
                search_dict = prune_best_model2(
                    search_dict,
                    depth=d,
                    lik=lik,
                    scale_value=scale_value,
                    verbose=verbose,
                    num_restart=num_restart,
                )

        if verbose:
            if d == max_depth:
                print("Reached max depth, ending search.")
            else:
                print("-----------\n")

    # Look for best model
    # best_model_name = min([(i[2], k) for k, i in search_dict.items()])[1]
    best_model_name = min(
        [(i["bic"], i["depth"], k) for k, i in search_dict.items()]
    )[2]
    if verbose:
        print(best_model_name)

    # Variance decomposition of best model
    var_percent = calc_rsquare(
        search_dict[best_model_name]["model"]  # ,
        # best_model_name,
        # lik=lik
    )

    # Keep only the final best model?
    if keep_only_best:
        search_dict = {best_model_name: search_dict[best_model_name]}

    # Return output
    return {
        "models": search_dict,
        "edges": edge_list,
        "best_model": best_model_name,
        "var_exp": var_percent,
        "X_holdout": X_holdout,
        "Y_holdout": Y_holdout,
        "X": X,
        "Y": Y,
    }


def softmax_kernel_selection(bic_list, name_list):
    """
    Takes in BICs, normalizes, and returns an option
    """

    # print(bic_list)
    # print(name_list)

    # Set seed for reproducibility
    # np.random.seed(9102)

    # Filter out "bad" models
    # print(bic_list)
    name_list = [
        name_list[x] for x in range(len(bic_list)) if bic_list[x] != np.Inf
    ]
    bic_list = [x for x in bic_list if x != np.Inf]

    # If there is just a single model then return that one
    if len(bic_list) == 1:
        return name_list[0]

    # Negate values because lower BIC is better
    bic_list = np.array([-x for x in bic_list])

    # Standardize the values to between 0 and 1
    norm_bic_list = (bic_list - min(bic_list)) / (
        max(bic_list) - min(bic_list)
    )

    # Make a probability distribution
    prob_list = np.exp(norm_bic_list) / sum(np.exp(norm_bic_list))

    # Select one model
    model_selected = np.random.choice(a=np.arange(len(prob_list)), p=prob_list)

    return name_list[model_selected]


def softmax_kernel_search(
    X,
    Y,
    kern_list,
    num_trials=5,
    cat_vars=[],
    max_depth=5,
    lik="gaussian",
    verbose=False,
):
    # Set seed
    # np.random.seed(9102)

    # Set return variables
    best_bic = np.Inf
    best_search_dict = {}
    best_edge_list = []
    best_final_name = ""
    best_var_percent = []
    search_book = {}

    # Run through kernel space for a number of trials using softmax exploration
    for i in range(num_trials):
        search_dict, edge_list, best_name, var_percent = full_kernel_search(
            X=X,
            Y=Y,
            kern_list=kern_list,
            cat_vars=cat_vars,
            max_depth=max_depth,
            keep_all=True,
            early_stopping=False,
            prune=False,
            lik=lik,
            verbose=verbose,
            keep_only_best=False,  # True,
            softmax_select=True,
        )

        search_book[i] = search_dict

        print(best_name)
        print(search_dict[best_name][2])
        # Check if BIC is better
        if search_dict[best_name][2] < best_bic:
            print(f"Better model! {best_name}: {search_dict[best_name][2]}")
            best_bic = search_dict[best_name][2]
            best_search_dict = search_dict
            best_edge_list = edge_list
            best_final_name = best_name
            best_var_percent = var_percent

    return (
        best_search_dict,
        best_edge_list,
        best_final_name,
        best_var_percent,
        search_book,
    )<|MERGE_RESOLUTION|>--- conflicted
+++ resolved
@@ -14,12 +14,9 @@
 import tensorflow as tf
 from gpflow.utilities import set_trainable
 from joblib import Parallel, delayed
-<<<<<<< HEAD
 import matplotlib
-=======
 from matplotlib import scale
 from ray.experimental import tqdm_ray
->>>>>>> d539701f
 
 # from tensorflow_probability import distributions as tfd
 from tqdm import tqdm
